--- conflicted
+++ resolved
@@ -755,7 +755,7 @@
     eq(1, meths.eval('1'))
   end)
 end)
-describe('Ex commands coloring support', function()
+describe('Ex commands coloring', function()
   it('works', function()
     meths.set_var('Nvim_color_cmdline', 'RainBowParens')
     feed(':echo (((1)))')
@@ -831,7 +831,7 @@
                                               |
     ]])
   end)
-  it('does prevent mapping error from cancelling prompt', function()
+  it('mapping error does not cancel prompt', function()
     command("cnoremap <expr> x execute('throw 42')[-1]")
     feed(':#x')
     screen:expect([[
@@ -855,22 +855,8 @@
       {ERR:E749: empty buffer}                      |
       {PE:Press ENTER or type command to continue}^ |
     ]])
-<<<<<<< HEAD
-    eq('Error detected while processing :\nE605: Exception not caught: 42',
-=======
     feed('<CR>')
-    screen:expect([[
-      ^                                        |
-      {EOB:~                                       }|
-      {EOB:~                                       }|
-      {EOB:~                                       }|
-      {EOB:~                                       }|
-      {EOB:~                                       }|
-      {EOB:~                                       }|
-                                              |
-    ]])
     eq('Error detected while processing :\nE605: Exception not caught: 42\nE749: empty buffer',
->>>>>>> 9c2d5f1a
        meths.command_output('messages'))
   end)
   it('errors out when failing to get callback', function()
