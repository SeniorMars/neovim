--- conflicted
+++ resolved
@@ -227,11 +227,7 @@
 
 " Names of flaky tests.
 let s:flaky = [
-<<<<<<< HEAD
-=======
       \ 'Test_exit_callback_interval()',
-      \ 'Test_with_partial_callback()',
->>>>>>> 5f5caa36
       \ 'Test_oneshot()',
       \ 'Test_out_cb()',
       \ 'Test_paused()',
