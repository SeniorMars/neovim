-- {
--  {
--    full_name='aleph', abbreviation='al',
--    varname='p_aleph', pv_name=nil,
--    type='number', list=nil, scope={'global'},
--    deny_duplicates=nil,
--    enable_if=nil,
--    defaults={condition=nil, if_true={vi=224, vim=0}, if_false=nil},
--    secure=nil, gettext=nil, noglob=nil, normal_fname_chars=nil,
--    pri_mkrc=nil, deny_in_modelines=nil, normal_dname_chars=nil,
--    expand=nil, nodefault=nil, no_mkrc=nil, vi_def=true, vim=true,
--    alloced=nil,
--    save_pv_indir=nil,
--    redraw={'curswant'},
--  }
-- }
-- types: bool, number, string
-- lists: (nil), comma, onecomma, flags, flagscomma
-- scopes: global, buffer, window
-- redraw options: statuslines, current_window, curent_window_only,
--                 current_buffer, all_windows, everything, curswant
-- default: {vi=…[, vim=…]}
-- defaults: {condition=#if condition, if_true=default, if_false=default}
-- #if condition:
--    string: #ifdef string
--    !string: #ifndef string
--    {string, string}: #if defined(string) && defined(string)
--    {!string, !string}: #if !defined(string) && !defined(string)
local cstr = function(s)
  return '"' .. s:gsub('["\\]', '\\%0'):gsub('\t', '\\t') .. '"'
end
local macros=function(s)
  return function()
    return s
  end
end
local imacros=function(s)
  return function()
    return '(intptr_t)' .. s
  end
end
local N_=function(s)
  return function()
    return 'N_(' .. cstr(s) .. ')'
  end
end
return {
  cstr=cstr,
  options={
    {
      full_name='aleph', abbreviation='al',
      type='number', scope={'global'},
      vi_def=true,
      redraw={'curswant'},
      varname='p_aleph',
      defaults={if_true={vi=224}}
    },
    {
      full_name='arabic', abbreviation='arab',
      type='bool', scope={'window'},
      vi_def=true,
      vim=true,
      redraw={'curswant'},
      defaults={if_true={vi=false}}
    },
    {
      full_name='arabicshape', abbreviation='arshape',
      type='bool', scope={'global'},
      vi_def=true,
      vim=true,
      redraw={'everything'},
      varname='p_arshape',
      defaults={if_true={vi=true}}
    },
    {
      full_name='allowrevins', abbreviation='ari',
      type='bool', scope={'global'},
      vi_def=true,
      vim=true,
      varname='p_ari',
      defaults={if_true={vi=false}}
    },
    {
      full_name='altkeymap', abbreviation='akm',
      type='bool', scope={'global'},
      vi_def=true,
      varname='p_altkeymap',
      defaults={if_true={vi=false}}
    },
    {
      full_name='ambiwidth', abbreviation='ambw',
      type='string', scope={'global'},
      vi_def=true,
      redraw={'everything'},
      varname='p_ambw',
      defaults={if_true={vi="single"}}
    },
    {
      full_name='autochdir', abbreviation='acd',
      type='bool', scope={'global'},
      vi_def=true,
      varname='p_acd',
      defaults={if_true={vi=false}}
    },
    {
      full_name='autoindent', abbreviation='ai',
      type='bool', scope={'buffer'},
      varname='p_ai',
      defaults={if_true={vi=false, vim=true}}
    },
    {
      full_name='autoread', abbreviation='ar',
      type='bool', scope={'global', 'buffer'},
      varname='p_ar',
      defaults={if_true={vi=false, vim=true}}
    },
    {
      full_name='autowrite', abbreviation='aw',
      type='bool', scope={'global'},
      vi_def=true,
      varname='p_aw',
      defaults={if_true={vi=false}}
    },
    {
      full_name='autowriteall', abbreviation='awa',
      type='bool', scope={'global'},
      vi_def=true,
      varname='p_awa',
      defaults={if_true={vi=false}}
    },
    {
      full_name='background', abbreviation='bg',
      type='string', scope={'global'},
      vi_def=true,
      redraw={'everything'},
      varname='p_bg',
      defaults={if_true={vi="light"}}
    },
    {
      full_name='backspace', abbreviation='bs',
      type='string', list='onecomma', scope={'global'},
      deny_duplicates=true,
      vim=true,
      varname='p_bs',
      defaults={if_true={vi="", vim="indent,eol,start"}}
    },
    {
      full_name='backup', abbreviation='bk',
      type='bool', scope={'global'},
      vi_def=true,
      vim=true,
      varname='p_bk',
      defaults={if_true={vi=false}}
    },
    {
      full_name='backupcopy', abbreviation='bkc',
      type='string', list='onecomma', scope={'global', 'buffer'},
      deny_duplicates=true,
      vim=true,
      varname='p_bkc',
      defaults={
        condition='UNIX',
        if_true={vi="yes", vim="auto"},
        if_false={vi="auto", vim="auto"}
      },
    },
    {
      full_name='backupdir', abbreviation='bdir',
      type='string', list='onecomma', scope={'global'},
      deny_duplicates=true,
      secure=true,
      vi_def=true,
      expand='nodefault',
      varname='p_bdir',
      defaults={if_true={vi=''}}
    },
    {
      full_name='backupext', abbreviation='bex',
      type='string', scope={'global'},
      normal_fname_chars=true,
      vi_def=true,
      varname='p_bex',
      defaults={if_true={vi="~"}}
    },
    {
      full_name='backupskip', abbreviation='bsk',
      type='string', list='onecomma', scope={'global'},
      vi_def=true,
      varname='p_bsk',
      defaults={if_true={vi=""}}
    },
    {
      full_name='belloff', abbreviation='bo',
      deny_duplicates=true,
      type='string', list='comma', scope={'global'},
      vi_def=true,
      varname='p_bo',
      defaults={if_true={vi="all"}}
    },
    {
      full_name='binary', abbreviation='bin',
      type='bool', scope={'buffer'},
      vi_def=true,
      redraw={'statuslines'},
      varname='p_bin',
      defaults={if_true={vi=false}}
    },
    {
      full_name='bomb',
      type='bool', scope={'buffer'},
      no_mkrc=true,
      vi_def=true,
      redraw={'statuslines'},
      varname='p_bomb',
      defaults={if_true={vi=false}}
    },
    {
      full_name='breakat', abbreviation='brk',
      type='string', list='flags', scope={'global'},
      vi_def=true,
      redraw={'all_windows'},
      varname='p_breakat',
      defaults={if_true={vi=" \t!@*-+;:,./?"}}
    },
    {
      full_name='breakindent', abbreviation='bri',
      type='bool', scope={'window'},
      vi_def=true,
      vim=true,
      redraw={'current_window'},
      defaults={if_true={vi=false}}
    },
    {
      full_name='breakindentopt', abbreviation='briopt',
      type='string', list='onecomma', scope={'window'},
      deny_duplicates=true,
      vi_def=true,
      alloced=true,
      redraw={'current_buffer'},
      defaults={if_true={vi=""}},
    },
    {
      full_name='browsedir', abbreviation='bsdir',
      type='string', scope={'global'},
      vi_def=true,
      enable_if=false,
    },
    {
      full_name='bufhidden', abbreviation='bh',
      type='string', scope={'buffer'},
      noglob=true,
      vi_def=true,
      alloced=true,
      varname='p_bh',
      defaults={if_true={vi=""}}
    },
    {
      full_name='buflisted', abbreviation='bl',
      type='bool', scope={'buffer'},
      noglob=true,
      vi_def=true,
      varname='p_bl',
      defaults={if_true={vi=1}}
    },
    {
      full_name='buftype', abbreviation='bt',
      type='string', scope={'buffer'},
      noglob=true,
      vi_def=true,
      alloced=true,
      varname='p_bt',
      defaults={if_true={vi=""}}
    },
    {
      full_name='casemap', abbreviation='cmp',
      type='string', list='onecomma', scope={'global'},
      deny_duplicates=true,
      vi_def=true,
      varname='p_cmp',
      defaults={if_true={vi="internal,keepascii"}}
    },
    {
      full_name='cdpath', abbreviation='cd',
      type='string', list='comma', scope={'global'},
      deny_duplicates=true,
      vi_def=true,
      expand=true,
      varname='p_cdpath',
      defaults={if_true={vi=",,"}}
    },
    {
      full_name='cedit',
      type='string', scope={'global'},
      varname='p_cedit',
      defaults={if_true={vi="", vim=macros('CTRL_F_STR')}}
    },
    {
      full_name='charconvert', abbreviation='ccv',
      type='string', scope={'global'},
      secure=true,
      vi_def=true,
      varname='p_ccv',
      defaults={if_true={vi=""}}
    },
    {
      full_name='cindent', abbreviation='cin',
      type='bool', scope={'buffer'},
      vi_def=true,
      vim=true,
      varname='p_cin',
      defaults={if_true={vi=false}}
    },
    {
      full_name='cinkeys', abbreviation='cink',
      type='string', list='onecomma', scope={'buffer'},
      deny_duplicates=true,
      vi_def=true,
      alloced=true,
      varname='p_cink',
      defaults={if_true={vi="0{,0},0),:,0#,!^F,o,O,e"}}
    },
    {
      full_name='cinoptions', abbreviation='cino',
      type='string', list='onecomma', scope={'buffer'},
      deny_duplicates=true,
      vi_def=true,
      alloced=true,
      varname='p_cino',
      defaults={if_true={vi=""}}
    },
    {
      full_name='cinwords', abbreviation='cinw',
      type='string', list='onecomma', scope={'buffer'},
      deny_duplicates=true,
      vi_def=true,
      alloced=true,
      varname='p_cinw',
      defaults={if_true={vi="if,else,while,do,for,switch"}}
    },
    {
      full_name='clipboard', abbreviation='cb',
      type='string', list='onecomma', scope={'global'},
      deny_duplicates=true,
      vi_def=true,
      varname='p_cb',
      defaults={if_true={vi=""}}
    },
    {
      full_name='cmdheight', abbreviation='ch',
      type='number', scope={'global'},
      vi_def=true,
      redraw={'all_windows'},
      varname='p_ch',
      defaults={if_true={vi=1}}
    },
    {
      full_name='cmdwinheight', abbreviation='cwh',
      type='number', scope={'global'},
      vi_def=true,
      varname='p_cwh',
      defaults={if_true={vi=7}}
    },
    {
      full_name='colorcolumn', abbreviation='cc',
      type='string', list='onecomma', scope={'window'},
      deny_duplicates=true,
      vi_def=true,
      redraw={'current_window'},
      defaults={if_true={vi=""}}
    },
    {
      full_name='columns', abbreviation='co',
      type='number', scope={'global'},
      no_mkrc=true,
      nodefault=true,
      vi_def=true,
      redraw={'everything'},
      varname='Columns',
      defaults={if_true={vi=macros('DFLT_COLS')}}
    },
    {
      full_name='comments', abbreviation='com',
      type='string', list='onecomma', scope={'buffer'},
      deny_duplicates=true,
      vi_def=true,
      alloced=true,
      redraw={'curswant'},
      varname='p_com',
      defaults={if_true={vi="s1:/*,mb:*,ex:*/,://,b:#,:%,:XCOMM,n:>,fb:-"}}
    },
    {
      full_name='commentstring', abbreviation='cms',
      type='string', scope={'buffer'},
      vi_def=true,
      alloced=true,
      redraw={'curswant'},
      varname='p_cms',
      defaults={if_true={vi="/*%s*/"}}
    },
    {
      full_name='compatible', abbreviation='cp',
      type='bool', scope={'global'},
      redraw={'all_windows'},
      varname='p_force_off',
      -- pri_mkrc isn't needed here, optval_default()
      -- always returns TRUE for 'compatible'
      defaults={if_true={vi=true, vim=false}}
    },
    {
      full_name='complete', abbreviation='cpt',
      type='string', list='onecomma', scope={'buffer'},
      deny_duplicates=true,
      alloced=true,
      varname='p_cpt',
      defaults={if_true={vi=".,w,b,u,t,i", vim=".,w,b,u,t"}}
    },
    {
      full_name='concealcursor', abbreviation='cocu',
      type='string', scope={'window'},
      vi_def=true,
      alloced=true,
      redraw={'current_window'},
      defaults={if_true={vi=""}}
    },
    {
      full_name='conceallevel', abbreviation='cole',
      type='number', scope={'window'},
      vi_def=true,
      redraw={'current_window'},
      defaults={if_true={vi=0}}
    },
    {
      full_name='completefunc', abbreviation='cfu',
      type='string', scope={'buffer'},
      secure=true,
      vi_def=true,
      alloced=true,
      varname='p_cfu',
      defaults={if_true={vi=""}}
    },
    {
      full_name='completeopt', abbreviation='cot',
      type='string', list='onecomma', scope={'global'},
      deny_duplicates=true,
      vi_def=true,
      varname='p_cot',
      defaults={if_true={vi="menu,preview"}}
    },
    {
      full_name='confirm', abbreviation='cf',
      type='bool', scope={'global'},
      vi_def=true,
      varname='p_confirm',
      defaults={if_true={vi=false}}
    },
    {
      full_name='copyindent', abbreviation='ci',
      type='bool', scope={'buffer'},
      vi_def=true,
      vim=true,
      varname='p_ci',
      defaults={if_true={vi=false}}
    },
    {
      full_name='cpoptions', abbreviation='cpo',
      type='string', list='flags', scope={'global'},
      vim=true,
      redraw={'all_windows'},
      varname='p_cpo',
      defaults={if_true={vi=macros('CPO_VI'), vim=macros('CPO_VIM')}}
    },
    {
      full_name='cscopepathcomp', abbreviation='cspc',
      type='number', scope={'global'},
      vi_def=true,
      vim=true,
      varname='p_cspc',
      defaults={if_true={vi=0}}
    },
    {
      full_name='cscopeprg', abbreviation='csprg',
      type='string', scope={'global'},
      secure=true,
      vi_def=true,
      expand=true,
      varname='p_csprg',
      defaults={if_true={vi="cscope"}}
    },
    {
      full_name='cscopequickfix', abbreviation='csqf',
      type='string', list='onecomma', scope={'global'},
      deny_duplicates=true,
      vi_def=true,
      varname='p_csqf',
      defaults={if_true={vi=""}}
    },
    {
      full_name='cscoperelative', abbreviation='csre',
      type='bool', scope={'global'},
      vi_def=true,
      vim=true,
      varname='p_csre',
      defaults={if_true={vi=0}}
    },
    {
      full_name='cscopetag', abbreviation='cst',
      type='bool', scope={'global'},
      vi_def=true,
      vim=true,
      varname='p_cst',
      defaults={if_true={vi=0}}
    },
    {
      full_name='cscopetagorder', abbreviation='csto',
      type='number', scope={'global'},
      vi_def=true,
      vim=true,
      varname='p_csto',
      defaults={if_true={vi=0}}
    },
    {
      full_name='cscopeverbose', abbreviation='csverb',
      type='bool', scope={'global'},
      vi_def=true,
      vim=true,
      varname='p_csverbose',
      defaults={if_true={vi=0}}
    },
    {
      full_name='cursorbind', abbreviation='crb',
      type='bool', scope={'window'},
      vi_def=true,
      pv_name='p_crbind',
      defaults={if_true={vi=false}}
    },
    {
      full_name='cursorcolumn', abbreviation='cuc',
      type='bool', scope={'window'},
      vi_def=true,
      redraw={'current_window'},
      defaults={if_true={vi=false}}
    },
    {
      full_name='cursorline', abbreviation='cul',
      type='bool', scope={'window'},
      vi_def=true,
      redraw={'current_window_only'},
      defaults={if_true={vi=false}}
    },
    {
      full_name='debug',
      type='string', scope={'global'},
      vi_def=true,
      varname='p_debug',
      defaults={if_true={vi=""}}
    },
    {
      full_name='define', abbreviation='def',
      type='string', scope={'global', 'buffer'},
      vi_def=true,
      alloced=true,
      redraw={'curswant'},
      varname='p_def',
      defaults={if_true={vi="^\\s*#\\s*define"}}
    },
    {
      full_name='delcombine', abbreviation='deco',
      type='bool', scope={'global'},
      vi_def=true,
      vim=true,
      varname='p_deco',
      defaults={if_true={vi=false}}
    },
    {
      full_name='dictionary', abbreviation='dict',
      type='string', list='onecomma', scope={'global', 'buffer'},
      deny_duplicates=true,
<<<<<<< HEAD
      normal_dname_chars=true,
=======
      normal_fname_chars=true,
>>>>>>> 583b68f5
      vi_def=true,
      expand=true,
      varname='p_dict',
      defaults={if_true={vi=""}}
    },
    {
      full_name='diff',
      type='bool', scope={'window'},
      noglob=true,
      vi_def=true,
      redraw={'current_window'},
      defaults={if_true={vi=false}}
    },
    {
      full_name='diffexpr', abbreviation='dex',
      type='string', scope={'global'},
      secure=true,
      vi_def=true,
      redraw={'curswant'},
      varname='p_dex',
      defaults={if_true={vi=""}}
    },
    {
      full_name='diffopt', abbreviation='dip',
      type='string', list='onecomma', scope={'global'},
      deny_duplicates=true,
      vi_def=true,
      alloced=true,
      redraw={'current_window'},
      varname='p_dip',
      defaults={if_true={vi="filler"}}
    },
    {
      full_name='digraph', abbreviation='dg',
      type='bool', scope={'global'},
      vi_def=true,
      vim=true,
      varname='p_dg',
      defaults={if_true={vi=false}}
    },
    {
      full_name='directory', abbreviation='dir',
      type='string', list='onecomma', scope={'global'},
      deny_duplicates=true,
      secure=true,
      vi_def=true,
      expand='nodefault',
      varname='p_dir',
      defaults={if_true={vi=''}}
    },
    {
      full_name='display', abbreviation='dy',
      type='string', list='onecomma', scope={'global'},
      deny_duplicates=true,
      vim=true,
      redraw={'all_windows'},
      varname='p_dy',
      defaults={if_true={vi="", vim="lastline"}}
    },
    {
      full_name='eadirection', abbreviation='ead',
      type='string', scope={'global'},
      vi_def=true,
      varname='p_ead',
      defaults={if_true={vi="both"}}
    },
    {
      full_name='edcompatible', abbreviation='ed',
      type='bool', scope={'global'},
      vi_def=true,
      varname='p_force_off',
      defaults={if_true={vi=false}}
    },
    {
      full_name='emoji', abbreviation='emo',
      type='bool', scope={'global'},
      vi_def=true,
      redraw={'everything'},
      varname='p_emoji',
      defaults={if_true={vi=true}}
    },
    {
      full_name='encoding', abbreviation='enc',
      type='string', scope={'global'},
      deny_in_modelines=true,
      vi_def=true,
      redraw={'everything'},
      varname='p_enc',
      defaults={if_true={vi=macros('ENC_DFLT')}}
    },
    {
      full_name='endofline', abbreviation='eol',
      type='bool', scope={'buffer'},
      no_mkrc=true,
      vi_def=true,
      redraw={'statuslines'},
      varname='p_eol',
      defaults={if_true={vi=true}}
    },
    {
      full_name='equalalways', abbreviation='ea',
      type='bool', scope={'global'},
      vi_def=true,
      redraw={'all_windows'},
      varname='p_ea',
      defaults={if_true={vi=true}}
    },
    {
      full_name='equalprg', abbreviation='ep',
      type='string', scope={'global', 'buffer'},
      secure=true,
      vi_def=true,
      expand=true,
      varname='p_ep',
      defaults={if_true={vi=""}}
    },
    {
      full_name='errorbells', abbreviation='eb',
      type='bool', scope={'global'},
      vi_def=true,
      varname='p_eb',
      defaults={if_true={vi=false}}
    },
    {
      full_name='errorfile', abbreviation='ef',
      type='string', scope={'global'},
      secure=true,
      vi_def=true,
      expand=true,
      varname='p_ef',
      defaults={if_true={vi=macros('DFLT_ERRORFILE')}}
    },
    {
      full_name='errorformat', abbreviation='efm',
      type='string', list='onecomma', scope={'global', 'buffer'},
      deny_duplicates=true,
      vi_def=true,
      varname='p_efm',
      defaults={if_true={vi=macros('DFLT_EFM')}}
    },
    {
      full_name='eventignore', abbreviation='ei',
      type='string', list='onecomma', scope={'global'},
      deny_duplicates=true,
      vi_def=true,
      varname='p_ei',
      defaults={if_true={vi=""}}
    },
    {
      full_name='expandtab', abbreviation='et',
      type='bool', scope={'buffer'},
      vi_def=true,
      vim=true,
      varname='p_et',
      defaults={if_true={vi=false}}
    },
    {
      full_name='exrc', abbreviation='ex',
      type='bool', scope={'global'},
      secure=true,
      vi_def=true,
      varname='p_exrc',
      defaults={if_true={vi=false}}
    },
    {
      full_name='fileencoding', abbreviation='fenc',
      type='string', scope={'buffer'},
      no_mkrc=true,
      vi_def=true,
      alloced=true,
      redraw={'statuslines', 'current_buffer'},
      varname='p_fenc',
      defaults={if_true={vi=""}}
    },
    {
      full_name='fileencodings', abbreviation='fencs',
      type='string', list='onecomma', scope={'global'},
      vi_def=true,
      varname='p_fencs',
      defaults={if_true={vi="ucs-bom,utf-8,default,latin1"}}
    },
    {
      full_name='fileformat', abbreviation='ff',
      type='string', scope={'buffer'},
      no_mkrc=true,
      vi_def=true,
      alloced=true,
      redraw={'curswant', 'statuslines'},
      varname='p_ff',
      defaults={if_true={vi=macros('DFLT_FF')}}
    },
    {
      full_name='fileformats', abbreviation='ffs',
      type='string', list='onecomma', scope={'global'},
      deny_duplicates=true,
      vim=true,
      varname='p_ffs',
      defaults={if_true={vi=macros('DFLT_FFS_VI'), vim=macros('DFLT_FFS_VIM')}}
    },
    {
      full_name='fileignorecase', abbreviation='fic',
      type='bool', scope={'global'},
      vi_def=true,
      varname='p_fic',
      defaults={
        condition='CASE_INSENSITIVE_FILENAME',
        if_true={vi=true},
        if_false={vi=false},
      }
    },
    {
      full_name='filetype', abbreviation='ft',
      type='string', scope={'buffer'},
      noglob=true,
      normal_fname_chars=true,
      vi_def=true,
      alloced=true,
      varname='p_ft',
      defaults={if_true={vi=""}}
    },
    {
      full_name='fillchars', abbreviation='fcs',
      type='string', list='onecomma', scope={'global'},
      deny_duplicates=true,
      vi_def=true,
      redraw={'all_windows'},
      varname='p_fcs',
      defaults={if_true={vi="vert:|,fold:-"}}
    },
    {
      full_name='fixendofline', abbreviation='fixeol',
      type='bool', scope={'buffer'},
      vi_def=true,
      redraw={'statuslines'},
      varname='p_fixeol',
      defaults={if_true={vi=true}}
    },
    {
      full_name='fkmap', abbreviation='fk',
      type='bool', scope={'global'},
      vi_def=true,
      varname='p_fkmap',
      defaults={if_true={vi=false}}
    },
    {
      full_name='foldclose', abbreviation='fcl',
      type='string', list='onecomma', scope={'global'},
      deny_duplicates=true,
      vi_def=true,
      redraw={'current_window'},
      varname='p_fcl',
      defaults={if_true={vi=""}}
    },
    {
      full_name='foldcolumn', abbreviation='fdc',
      type='number', scope={'window'},
      vi_def=true,
      redraw={'current_window'},
      defaults={if_true={vi=false}}
    },
    {
      full_name='foldenable', abbreviation='fen',
      type='bool', scope={'window'},
      vi_def=true,
      redraw={'current_window'},
      defaults={if_true={vi=true}}
    },
    {
      full_name='foldexpr', abbreviation='fde',
      type='string', scope={'window'},
      vi_def=true,
      vim=true,
      alloced=true,
      redraw={'current_window'},
      defaults={if_true={vi="0"}}
    },
    {
      full_name='foldignore', abbreviation='fdi',
      type='string', scope={'window'},
      vi_def=true,
      vim=true,
      alloced=true,
      redraw={'current_window'},
      defaults={if_true={vi="#"}}
    },
    {
      full_name='foldlevel', abbreviation='fdl',
      type='number', scope={'window'},
      vi_def=true,
      redraw={'current_window'},
      defaults={if_true={vi=0}}
    },
    {
      full_name='foldlevelstart', abbreviation='fdls',
      type='number', scope={'global'},
      vi_def=true,
      redraw={'curswant'},
      varname='p_fdls',
      defaults={if_true={vi=-1}}
    },
    {
      full_name='foldmarker', abbreviation='fmr',
      type='string', list='onecomma', scope={'window'},
      deny_duplicates=true,
      vi_def=true,
      vim=true,
      alloced=true,
      redraw={'current_window'},
      defaults={if_true={vi="{{{,}}}"}}
    },
    {
      full_name='foldmethod', abbreviation='fdm',
      type='string', scope={'window'},
      vi_def=true,
      vim=true,
      alloced=true,
      redraw={'current_window'},
      defaults={if_true={vi="manual"}}
    },
    {
      full_name='foldminlines', abbreviation='fml',
      type='number', scope={'window'},
      vi_def=true,
      redraw={'current_window'},
      defaults={if_true={vi=1}}
    },
    {
      full_name='foldnestmax', abbreviation='fdn',
      type='number', scope={'window'},
      vi_def=true,
      redraw={'current_window'},
      defaults={if_true={vi=20}}
    },
    {
      full_name='foldopen', abbreviation='fdo',
      type='string', list='onecomma', scope={'global'},
      deny_duplicates=true,
      vi_def=true,
      redraw={'curswant'},
      varname='p_fdo',
      defaults={if_true={vi="block,hor,mark,percent,quickfix,search,tag,undo"}}
    },
    {
      full_name='foldtext', abbreviation='fdt',
      type='string', scope={'window'},
      vi_def=true,
      vim=true,
      alloced=true,
      redraw={'current_window'},
      defaults={if_true={vi="foldtext()"}}
    },
    {
      full_name='formatexpr', abbreviation='fex',
      type='string', scope={'buffer'},
      vi_def=true,
      vim=true,
      alloced=true,
      varname='p_fex',
      defaults={if_true={vi=""}}
    },
    {
      full_name='formatoptions', abbreviation='fo',
      type='string', list='flags', scope={'buffer'},
      vim=true,
      alloced=true,
      varname='p_fo',
      defaults={if_true={vi=macros('DFLT_FO_VI'), vim=macros('DFLT_FO_VIM')}}
    },
    {
      full_name='formatlistpat', abbreviation='flp',
      type='string', scope={'buffer'},
      vi_def=true,
      alloced=true,
      varname='p_flp',
      defaults={if_true={vi="^\\s*\\d\\+[\\]:.)}\\t ]\\s*"}}
    },
    {
      full_name='formatprg', abbreviation='fp',
      type='string', scope={'global', 'buffer'},
      secure=true,
      vi_def=true,
      expand=true,
      varname='p_fp',
      defaults={if_true={vi=""}}
    },
    {
      full_name='fsync', abbreviation='fs',
      type='bool', scope={'global'},
      secure=true,
      vi_def=true,
      varname='p_fs',
      defaults={if_true={vi=true}}
    },
    {
      full_name='gdefault', abbreviation='gd',
      type='bool', scope={'global'},
      vi_def=true,
      vim=true,
      varname='p_gd',
      defaults={if_true={vi=false}}
    },
    {
      full_name='grepformat', abbreviation='gfm',
      type='string', list='onecomma', scope={'global'},
      deny_duplicates=true,
      vi_def=true,
      varname='p_gefm',
      defaults={if_true={vi=macros('DFLT_GREPFORMAT')}}
    },
    {
      full_name='grepprg', abbreviation='gp',
      type='string', scope={'global', 'buffer'},
      secure=true,
      vi_def=true,
      expand=true,
      varname='p_gp',
      defaults={
        condition='UNIX',
        -- Add an extra file name so that grep will always
        -- insert a file name in the match line. */
        if_true={vi="grep -n $* /dev/null"},
        if_false={vi="grep -n "},
      }
    },
    {
      full_name='guicursor', abbreviation='gcr',
      type='string', list='onecomma', scope={'global'},
      deny_duplicates=true,
      vi_def=true,
      varname='p_guicursor',
      defaults={if_true={vi="n-v-c-sm:block,i-ci-ve:ver25,r-cr-o:hor20"}}
    },
    {
      full_name='guifont', abbreviation='gfn',
      type='string', list='onecomma', scope={'global'},
      deny_duplicates=true,
      vi_def=true,
      redraw={'everything'},
      enable_if=false,
    },
    {
      full_name='guifontset', abbreviation='gfs',
      type='string', list='onecomma', scope={'global'},
      vi_def=true,
      redraw={'everything'},
      enable_if=false,
    },
    {
      full_name='guifontwide', abbreviation='gfw',
      type='string', list='onecomma', scope={'global'},
      deny_duplicates=true,
      vi_def=true,
      redraw={'everything'},
      enable_if=false,
    },
    {
      full_name='guioptions', abbreviation='go',
      type='string', list='flags', scope={'global'},
      vi_def=true,
      redraw={'all_windows'},
      enable_if=false,
    },
    {
      full_name='guitablabel', abbreviation='gtl',
      type='string', scope={'global'},
      vi_def=true,
      redraw={'current_window'},
      enable_if=false,
    },
    {
      full_name='guitabtooltip', abbreviation='gtt',
      type='string', scope={'global'},
      vi_def=true,
      redraw={'current_window'},
      enable_if=false,
    },
    {
      full_name='helpfile', abbreviation='hf',
      type='string', scope={'global'},
      secure=true,
      vi_def=true,
      expand=true,
      varname='p_hf',
      defaults={if_true={vi=macros('DFLT_HELPFILE')}}
    },
    {
      full_name='helpheight', abbreviation='hh',
      type='number', scope={'global'},
      vi_def=true,
      varname='p_hh',
      defaults={if_true={vi=20}}
    },
    {
      full_name='helplang', abbreviation='hlg',
      type='string', list='onecomma', scope={'global'},
      vi_def=true,
      varname='p_hlg',
      defaults={if_true={vi=""}}
    },
    {
      full_name='hidden', abbreviation='hid',
      type='bool', scope={'global'},
      vi_def=true,
      varname='p_hid',
      defaults={if_true={vi=false}}
    },
    {
      full_name='highlight', abbreviation='hl',
      type='string', list='onecomma', scope={'global'},
      deny_duplicates=true,
      vi_def=true,
      redraw={'everything'},
      varname='p_hl',
      defaults={if_true={vi=macros('HIGHLIGHT_INIT')}}
    },
    {
      full_name='history', abbreviation='hi',
      type='number', scope={'global'},
      vim=true,
      varname='p_hi',
      defaults={if_true={vi=0, vim=10000}}
    },
    {
      full_name='hkmap', abbreviation='hk',
      type='bool', scope={'global'},
      vi_def=true,
      vim=true,
      varname='p_hkmap',
      defaults={if_true={vi=false}}
    },
    {
      full_name='hkmapp', abbreviation='hkp',
      type='bool', scope={'global'},
      vi_def=true,
      vim=true,
      varname='p_hkmapp',
      defaults={if_true={vi=false}}
    },
    {
      full_name='hlsearch', abbreviation='hls',
      type='bool', scope={'global'},
      vim=true,
      redraw={'all_windows'},
      varname='p_hls',
      defaults={if_true={vi=false, vim=true}}
    },
    {
      full_name='icon',
      type='bool', scope={'global'},
      vi_def=true,
      varname='p_icon',
      defaults={if_true={vi=false}}
    },
    {
      full_name='iconstring',
      type='string', scope={'global'},
      vi_def=true,
      varname='p_iconstring',
      defaults={if_true={vi=""}}
    },
    {
      full_name='ignorecase', abbreviation='ic',
      type='bool', scope={'global'},
      vi_def=true,
      varname='p_ic',
      defaults={if_true={vi=false}}
    },
    {
      full_name='imcmdline', abbreviation='imc',
      type='bool', scope={'global'},
      vi_def=true,
      enable_if=false,
      defaults={if_true={vi=false}}
    },
    {
      full_name='imdisable', abbreviation='imd',
      type='bool', scope={'global'},
      vi_def=true,
      enable_if=false,
      defaults={if_true={vi=false}}
    },
    {
      full_name='iminsert', abbreviation='imi',
      type='number', scope={'buffer'},
      vi_def=true,
      varname='p_iminsert', pv_name='p_imi',
      defaults={
        condition='B_IMODE_IM',
        if_true={vi=macros('B_IMODE_IM')},
        if_false={vi=macros('B_IMODE_NONE')},
      }
    },
    {
      full_name='imsearch', abbreviation='ims',
      type='number', scope={'buffer'},
      vi_def=true,
      varname='p_imsearch', pv_name='p_ims',
      defaults={
        condition='B_IMODE_IM',
        if_true={vi=macros('B_IMODE_IM')},
        if_false={vi=macros('B_IMODE_NONE')},
      }
    },
    {
      full_name='inccommand', abbreviation='icm',
      type='string', scope={'global'},
      vi_def=true,
      redraw={'everything'},
      varname='p_icm',
      defaults={if_true={vi=""}}
    },
    {
      full_name='include', abbreviation='inc',
      type='string', scope={'global', 'buffer'},
      vi_def=true,
      alloced=true,
      varname='p_inc',
      defaults={if_true={vi="^\\s*#\\s*include"}}
    },
    {
      full_name='includeexpr', abbreviation='inex',
      type='string', scope={'buffer'},
      vi_def=true,
      alloced=true,
      varname='p_inex',
      defaults={if_true={vi=""}}
    },
    {
      full_name='incsearch', abbreviation='is',
      type='bool', scope={'global'},
      vim=true,
      varname='p_is',
      defaults={if_true={vi=false, vim=true}}
    },
    {
      full_name='indentexpr', abbreviation='inde',
      type='string', scope={'buffer'},
      vi_def=true,
      vim=true,
      alloced=true,
      varname='p_inde',
      defaults={if_true={vi=""}}
    },
    {
      full_name='indentkeys', abbreviation='indk',
      type='string', list='onecomma', scope={'buffer'},
      deny_duplicates=true,
      vi_def=true,
      alloced=true,
      varname='p_indk',
      defaults={if_true={vi="0{,0},:,0#,!^F,o,O,e"}}
    },
    {
      full_name='infercase', abbreviation='inf',
      type='bool', scope={'buffer'},
      vi_def=true,
      varname='p_inf',
      defaults={if_true={vi=false}}
    },
    {
      full_name='insertmode', abbreviation='im',
      type='bool', scope={'global'},
      vi_def=true,
      vim=true,
      varname='p_im',
      defaults={if_true={vi=false}}
    },
    {
      full_name='isfname', abbreviation='isf',
      type='string', list='comma', scope={'global'},
      deny_duplicates=true,
      vi_def=true,
      varname='p_isf',
      defaults={
        condition='BACKSLASH_IN_FILENAME',
        -- Excluded are: & and ^ are special in cmd.exe
        -- ( and ) are used in text separating fnames */
        if_true={vi="@,48-57,/,\\,.,-,_,+,,,#,$,%,{,},[,],:,@-@,!,~,="},
        if_false={vi="@,48-57,/,.,-,_,+,,,#,$,%,~,="}
      }
    },
    {
      full_name='isident', abbreviation='isi',
      type='string', list='comma', scope={'global'},
      deny_duplicates=true,
      vi_def=true,
      varname='p_isi',
      defaults={if_true={vi="@,48-57,_,192-255"}}
    },
    {
      full_name='iskeyword', abbreviation='isk',
      type='string', list='comma', scope={'buffer'},
      deny_duplicates=true,
      vim=true,
      alloced=true,
      varname='p_isk',
      defaults={if_true={vi="@,48-57,_", vim="@,48-57,_,192-255"}}
    },
    {
      full_name='isprint', abbreviation='isp',
      type='string', list='comma', scope={'global'},
      deny_duplicates=true,
      vi_def=true,
      redraw={'all_windows'},
      varname='p_isp',
      defaults={if_true={vi="@,161-255"}
      }
    },
    {
      full_name='joinspaces', abbreviation='js',
      type='bool', scope={'global'},
      vi_def=true,
      vim=true,
      varname='p_js',
      defaults={if_true={vi=true}}
    },
    {
      full_name='keymap', abbreviation='kmp',
      type='string', scope={'buffer'},
      normal_fname_chars=true,
      pri_mkrc=true,
      vi_def=true,
      alloced=true,
      redraw={'statuslines', 'current_buffer'},
      varname='p_keymap', pv_name='p_kmap',
      defaults={if_true={vi=""}}
    },
    {
      full_name='keymodel', abbreviation='km',
      type='string', list='onecomma', scope={'global'},
      deny_duplicates=true,
      vi_def=true,
      varname='p_km',
      defaults={if_true={vi=""}}
    },
    {
      full_name='keywordprg', abbreviation='kp',
      type='string', scope={'global', 'buffer'},
      secure=true,
      vi_def=true,
      expand=true,
      varname='p_kp',
      defaults={
        if_true={vi=":Man"},
      }
    },
    {
      full_name='langmap', abbreviation='lmap',
      type='string', list='onecomma', scope={'global'},
      deny_duplicates=true,
      secure=true,
      vi_def=true,
      varname='p_langmap',
      defaults={if_true={vi=""}}
    },
    {
      full_name='langmenu', abbreviation='lm',
      type='string', scope={'global'},
      normal_fname_chars=true,
      vi_def=true,
      varname='p_lm',
      defaults={if_true={vi=""}}
    },
    {
      full_name='langnoremap', abbreviation='lnr',
      type='bool', scope={'global'},
      varname='p_lnr',
      defaults={if_true={vi=false, vim=true}}
    },
    {
      full_name='langremap', abbreviation='lrm',
      type='bool', scope={'global'},
      varname='p_lrm',
      defaults={if_true={vi=true, vim=false}}
    },
    {
      full_name='laststatus', abbreviation='ls',
      type='number', scope={'global'},
      vim=true,
      redraw={'all_windows'},
      varname='p_ls',
      defaults={if_true={vi=1,vim=2}}
    },
    {
      full_name='lazyredraw', abbreviation='lz',
      type='bool', scope={'global'},
      vi_def=true,
      varname='p_lz',
      defaults={if_true={vi=false}}
    },
    {
      full_name='linebreak', abbreviation='lbr',
      type='bool', scope={'window'},
      vi_def=true,
      redraw={'current_window'},
      defaults={if_true={vi=false}}
    },
    {
      full_name='lines',
      type='number', scope={'global'},
      no_mkrc=true,
      nodefault=true,
      vi_def=true,
      redraw={'everything'},
      varname='Rows',
      defaults={if_true={vi=macros('DFLT_ROWS')}}
    },
    {
      full_name='linespace', abbreviation='lsp',
      type='number', scope={'global'},
      vi_def=true,
      redraw={'everything'},
      enable_if=false,
    },
    {
      full_name='lisp',
      type='bool', scope={'buffer'},
      vi_def=true,
      varname='p_lisp',
      defaults={if_true={vi=false}}
    },
    {
      full_name='lispwords', abbreviation='lw',
      type='string', list='onecomma', scope={'global', 'buffer'},
      deny_duplicates=true,
      vi_def=true,
      varname='p_lispwords', pv_name='p_lw',
      defaults={if_true={vi=macros('LISPWORD_VALUE')}}
    },
    {
      full_name='list',
      type='bool', scope={'window'},
      vi_def=true,
      redraw={'current_window'},
      defaults={if_true={vi=false}}
    },
    {
      full_name='listchars', abbreviation='lcs',
      type='string', list='onecomma', scope={'global'},
      deny_duplicates=true,
      vim=true,
      redraw={'all_windows'},
      varname='p_lcs',
      defaults={if_true={vi="eol:$", vim="tab:> ,trail:-,nbsp:+"}}
    },
    {
      full_name='loadplugins', abbreviation='lpl',
      type='bool', scope={'global'},
      vi_def=true,
      varname='p_lpl',
      defaults={if_true={vi=true}}
    },
    {
      full_name='magic',
      type='bool', scope={'global'},
      vi_def=true,
      varname='p_magic',
      defaults={if_true={vi=true}}
    },
    {
      full_name='makeef', abbreviation='mef',
      type='string', scope={'global'},
      secure=true,
      vi_def=true,
      expand=true,
      varname='p_mef',
      defaults={if_true={vi=""}}
    },
    {
      full_name='makeprg', abbreviation='mp',
      type='string', scope={'global', 'buffer'},
      secure=true,
      vi_def=true,
      expand=true,
      varname='p_mp',
      defaults={if_true={vi="make"}}
    },
    {
      full_name='matchpairs', abbreviation='mps',
      type='string', list='onecomma', scope={'buffer'},
      deny_duplicates=true,
      vi_def=true,
      alloced=true,
      varname='p_mps',
      defaults={if_true={vi="(:),{:},[:]"}}
    },
    {
      full_name='matchtime', abbreviation='mat',
      type='number', scope={'global'},
      vi_def=true,
      varname='p_mat',
      defaults={if_true={vi=5}}
    },
    {
      full_name='maxcombine', abbreviation='mco',
      type='number', scope={'global'},
      vi_def=true,
      redraw={'curswant'},
      varname='p_mco',
      defaults={if_true={vi=2}}
    },
    {
      full_name='maxfuncdepth', abbreviation='mfd',
      type='number', scope={'global'},
      vi_def=true,
      varname='p_mfd',
      defaults={if_true={vi=100}}
    },
    {
      full_name='maxmapdepth', abbreviation='mmd',
      type='number', scope={'global'},
      vi_def=true,
      varname='p_mmd',
      defaults={if_true={vi=1000}}
    },
    {
      full_name='maxmem', abbreviation='mm',
      type='number', scope={'global'},
      vi_def=true,
      varname='p_mm',
      defaults={if_true={vi=macros('DFLT_MAXMEM')}}
    },
    {
      full_name='maxmempattern', abbreviation='mmp',
      type='number', scope={'global'},
      vi_def=true,
      varname='p_mmp',
      defaults={if_true={vi=1000}}
    },
    {
      full_name='maxmemtot', abbreviation='mmt',
      type='number', scope={'global'},
      vi_def=true,
      varname='p_mmt',
      defaults={if_true={vi=macros('DFLT_MAXMEMTOT')}}
    },
    {
      full_name='menuitems', abbreviation='mis',
      type='number', scope={'global'},
      vi_def=true,
      varname='p_mis',
      defaults={if_true={vi=25}}
    },
    {
      full_name='mkspellmem', abbreviation='msm',
      type='string', scope={'global'},
      secure=true,
      vi_def=true,
      expand=true,
      varname='p_msm',
      defaults={if_true={vi="460000,2000,500"}}
    },
    {
      full_name='modeline', abbreviation='ml',
      type='bool', scope={'buffer'},
      vim=true,
      varname='p_ml',
      defaults={if_true={vi=false, vim=true}}
    },
    {
      full_name='modelines', abbreviation='mls',
      type='number', scope={'global'},
      vi_def=true,
      varname='p_mls',
      defaults={if_true={vi=5}}
    },
    {
      full_name='modifiable', abbreviation='ma',
      type='bool', scope={'buffer'},
      noglob=true,
      vi_def=true,
      varname='p_ma',
      defaults={if_true={vi=true}}
    },
    {
      full_name='modified', abbreviation='mod',
      type='bool', scope={'buffer'},
      no_mkrc=true,
      vi_def=true,
      redraw={'statuslines'},
      varname='p_mod',
      defaults={if_true={vi=false}}
    },
    {
      full_name='more',
      type='bool', scope={'global'},
      vim=true,
      varname='p_more',
      defaults={if_true={vi=false, vim=true}}
    },
    {
      full_name='mouse',
      type='string', list='flags', scope={'global'},
      varname='p_mouse',
      defaults={if_true={vi="", vim=""}}
    },
    {
      full_name='mousefocus', abbreviation='mousef',
      type='bool', scope={'global'},
      vi_def=true,
      enable_if=false,
      defaults={if_true={vi=false}}
    },
    {
      full_name='mousehide', abbreviation='mh',
      type='bool', scope={'global'},
      vi_def=true,
      enable_if=false,
      defaults={if_true={vi=true}}
    },
    {
      full_name='mousemodel', abbreviation='mousem',
      type='string', scope={'global'},
      vi_def=true,
      varname='p_mousem',
      defaults={if_true={vi="extend"}}
    },
    {
      full_name='mouseshape', abbreviation='mouses',
      type='string', list='onecomma', scope={'global'},
      deny_duplicates=true,
      vi_def=true,
      enable_if=false,
    },
    {
      full_name='mousetime', abbreviation='mouset',
      type='number', scope={'global'},
      vi_def=true,
      varname='p_mouset',
      defaults={if_true={vi=500}}
    },
    {
      full_name='nrformats', abbreviation='nf',
      type='string', list='onecomma', scope={'buffer'},
      deny_duplicates=true,
      alloced=true,
      varname='p_nf',
      defaults={if_true={vi="bin,octal,hex", vim="bin,hex"}}
    },
    {
      full_name='number', abbreviation='nu',
      type='bool', scope={'window'},
      vi_def=true,
      redraw={'current_window'},
      defaults={if_true={vi=false}}
    },
    {
      full_name='numberwidth', abbreviation='nuw',
      type='number', scope={'window'},
      vim=true,
      redraw={'current_window'},
      defaults={if_true={vi=8, vim=4}}
    },
    {
      full_name='omnifunc', abbreviation='ofu',
      type='string', scope={'buffer'},
      secure=true,
      vi_def=true,
      alloced=true,
      varname='p_ofu',
      defaults={if_true={vi=""}}
    },
    {
      full_name='opendevice', abbreviation='odev',
      type='bool', scope={'global'},
      vi_def=true,
      enable_if=false,
      defaults={if_true={vi=false, vim=false}}
    },
    {
      full_name='operatorfunc', abbreviation='opfunc',
      type='string', scope={'global'},
      secure=true,
      vi_def=true,
      varname='p_opfunc',
      defaults={if_true={vi=""}}
    },
    {
      full_name='packpath', abbreviation='pp',
      type='string', list='onecomma', scope={'global'},
      deny_duplicates=true,
      secure=true,
      vi_def=true,
      expand=true,
      varname='p_pp',
      defaults={if_true={vi=''}}
    },
    {
      full_name='paragraphs', abbreviation='para',
      type='string', scope={'global'},
      vi_def=true,
      varname='p_para',
      defaults={if_true={vi="IPLPPPQPP TPHPLIPpLpItpplpipbp"}}
    },
    {
      full_name='paste',
      type='bool', scope={'global'},
      pri_mkrc=true,
      vi_def=true,
      varname='p_paste',
      defaults={if_true={vi=false}}
    },
    {
      full_name='pastetoggle', abbreviation='pt',
      type='string', scope={'global'},
      vi_def=true,
      varname='p_pt',
      defaults={if_true={vi=""}}
    },
    {
      full_name='patchexpr', abbreviation='pex',
      type='string', scope={'global'},
      secure=true,
      vi_def=true,
      varname='p_pex',
      defaults={if_true={vi=""}}
    },
    {
      full_name='patchmode', abbreviation='pm',
      type='string', scope={'global'},
      normal_fname_chars=true,
      vi_def=true,
      varname='p_pm',
      defaults={if_true={vi=""}}
    },
    {
      full_name='path', abbreviation='pa',
      type='string', list='comma', scope={'global', 'buffer'},
      deny_duplicates=true,
      vi_def=true,
      expand=true,
      varname='p_path',
      defaults={if_true={vi=".,/usr/include,,"}}
    },
    {
      full_name='preserveindent', abbreviation='pi',
      type='bool', scope={'buffer'},
      vi_def=true,
      vim=true,
      varname='p_pi',
      defaults={if_true={vi=false}}
    },
    {
      full_name='previewheight', abbreviation='pvh',
      type='number', scope={'global'},
      vi_def=true,
      varname='p_pvh',
      defaults={if_true={vi=12}}
    },
    {
      full_name='previewwindow', abbreviation='pvw',
      type='bool', scope={'window'},
      noglob=true,
      vi_def=true,
      redraw={'statuslines'},
      defaults={if_true={vi=false}}
    },
    {
      full_name='printdevice', abbreviation='pdev',
      type='string', scope={'global'},
      secure=true,
      vi_def=true,
      varname='p_pdev',
      defaults={if_true={vi=""}}
    },
    {
      full_name='printencoding', abbreviation='penc',
      type='string', scope={'global'},
      vi_def=true,
      varname='p_penc',
      defaults={if_true={vi=""}}
    },
    {
      full_name='printexpr', abbreviation='pexpr',
      type='string', scope={'global'},
      secure=true,
      vi_def=true,
      varname='p_pexpr',
      defaults={if_true={vi=""}}
    },
    {
      full_name='printfont', abbreviation='pfn',
      type='string', scope={'global'},
      vi_def=true,
      varname='p_pfn',
      defaults={if_true={vi="courier"}}
    },
    {
      full_name='printheader', abbreviation='pheader',
      type='string', scope={'global'},
      gettext=true,
      vi_def=true,
      varname='p_header',
      defaults={if_true={vi=N_("%<%f%h%m%=Page %N")}}
    },
    {
      full_name='printmbcharset', abbreviation='pmbcs',
      type='string', scope={'global'},
      vi_def=true,
      varname='p_pmcs',
      defaults={if_true={vi=""}}
    },
    {
      full_name='printmbfont', abbreviation='pmbfn',
      type='string', scope={'global'},
      vi_def=true,
      varname='p_pmfn',
      defaults={if_true={vi=""}}
    },
    {
      full_name='printoptions', abbreviation='popt',
      type='string', list='onecomma', scope={'global'},
      deny_duplicates=true,
      vi_def=true,
      varname='p_popt',
      defaults={if_true={vi=""}}
    },
    {
      full_name='prompt',
      type='bool', scope={'global'},
      vi_def=true,
      varname='p_prompt',
      defaults={if_true={vi=true}}
    },
    {
      full_name='pumheight', abbreviation='ph',
      type='number', scope={'global'},
      vi_def=true,
      varname='p_ph',
      defaults={if_true={vi=0}}
    },
    {
      full_name='quoteescape', abbreviation='qe',
      type='string', scope={'buffer'},
      vi_def=true,
      alloced=true,
      varname='p_qe',
      defaults={if_true={vi="\\"}}
    },
    {
      full_name='readonly', abbreviation='ro',
      type='bool', scope={'buffer'},
      noglob=true,
      vi_def=true,
      redraw={'statuslines'},
      varname='p_ro',
      defaults={if_true={vi=false}}
    },
    {
      full_name='redrawtime', abbreviation='rdt',
      type='number', scope={'global'},
      vi_def=true,
      varname='p_rdt',
      defaults={if_true={vi=2000}}
    },
    {
      full_name='regexpengine', abbreviation='re',
      type='number', scope={'global'},
      vi_def=true,
      varname='p_re',
      defaults={if_true={vi=0}}
    },
    {
      full_name='relativenumber', abbreviation='rnu',
      type='bool', scope={'window'},
      vi_def=true,
      redraw={'current_window'},
      defaults={if_true={vi=false}}
    },
    {
      full_name='remap',
      type='bool', scope={'global'},
      vi_def=true,
      varname='p_remap',
      defaults={if_true={vi=true}}
    },
    {
      full_name='report',
      type='number', scope={'global'},
      vi_def=true,
      varname='p_report',
      defaults={if_true={vi=2}}
    },
    {
      full_name='revins', abbreviation='ri',
      type='bool', scope={'global'},
      vi_def=true,
      vim=true,
      varname='p_ri',
      defaults={if_true={vi=false}}
    },
    {
      full_name='rightleft', abbreviation='rl',
      type='bool', scope={'window'},
      vi_def=true,
      redraw={'current_window'},
      defaults={if_true={vi=false}}
    },
    {
      full_name='rightleftcmd', abbreviation='rlc',
      type='string', scope={'window'},
      vi_def=true,
      alloced=true,
      redraw={'current_window'},
      defaults={if_true={vi="search"}}
    },
    {
      full_name='ruler', abbreviation='ru',
      type='bool', scope={'global'},
      vi_def=true,
      vim=true,
      redraw={'statuslines'},
      varname='p_ru',
      defaults={if_true={vi=true}}
    },
    {
      full_name='rulerformat', abbreviation='ruf',
      type='string', scope={'global'},
      vi_def=true,
      alloced=true,
      redraw={'statuslines'},
      varname='p_ruf',
      defaults={if_true={vi=""}}
    },
    {
      full_name='runtimepath', abbreviation='rtp',
      type='string', list='onecomma', scope={'global'},
      deny_duplicates=true,
      secure=true,
      vi_def=true,
      expand='nodefault',
      varname='p_rtp',
      defaults={if_true={vi=''}}
    },
    {
      full_name='scroll', abbreviation='scr',
      type='number', scope={'window'},
      no_mkrc=true,
      vi_def=true,
      pv_name='p_scroll',
      defaults={if_true={vi=12}}
    },
    {
      full_name='scrollback', abbreviation='scbk',
      type='number', scope={'buffer'},
      vi_def=true,
      varname='p_scbk',
      redraw={'current_buffer'},
      defaults={if_true={vi=1000}}
    },
    {
      full_name='scrollbind', abbreviation='scb',
      type='bool', scope={'window'},
      vi_def=true,
      pv_name='p_scbind',
      defaults={if_true={vi=false}}
    },
    {
      full_name='scrolljump', abbreviation='sj',
      type='number', scope={'global'},
      vi_def=true,
      vim=true,
      varname='p_sj',
      defaults={if_true={vi=1}}
    },
    {
      full_name='scrolloff', abbreviation='so',
      type='number', scope={'global'},
      vi_def=true,
      vim=true,
      redraw={'all_windows'},
      varname='p_so',
      defaults={if_true={vi=0}}
    },
    {
      full_name='scrollopt', abbreviation='sbo',
      type='string', list='onecomma', scope={'global'},
      deny_duplicates=true,
      vi_def=true,
      varname='p_sbo',
      defaults={if_true={vi="ver,jump"}}
    },
    {
      full_name='sections', abbreviation='sect',
      type='string', scope={'global'},
      vi_def=true,
      varname='p_sections',
      defaults={if_true={vi="SHNHH HUnhsh"}}
    },
    {
      full_name='secure',
      type='bool', scope={'global'},
      secure=true,
      vi_def=true,
      varname='p_secure',
      defaults={if_true={vi=false}}
    },
    {
      full_name='selection', abbreviation='sel',
      type='string', scope={'global'},
      vi_def=true,
      varname='p_sel',
      defaults={if_true={vi="inclusive"}}
    },
    {
      full_name='selectmode', abbreviation='slm',
      type='string', list='onecomma', scope={'global'},
      deny_duplicates=true,
      vi_def=true,
      varname='p_slm',
      defaults={if_true={vi=""}}
    },
    {
      full_name='sessionoptions', abbreviation='ssop',
      type='string', list='onecomma', scope={'global'},
      deny_duplicates=true,
      vim=true,
      varname='p_ssop',
      defaults={if_true={
        vi="blank,buffers,curdir,folds,help,options,tabpages,winsize",
        vim="blank,buffers,curdir,folds,help,tabpages,winsize"
      }}
    },
    {
      full_name='shada', abbreviation='sd',
      type='string', list='onecomma', scope={'global'},
      deny_duplicates=true,
      secure=true,
      varname='p_shada',
      defaults={if_true={vi="", vim="!,'100,<50,s10,h"}}
    },
    {
      full_name='shell', abbreviation='sh',
      type='string', scope={'global'},
      secure=true,
      vi_def=true,
      expand=true,
      varname='p_sh',
      defaults={
        condition='WIN32',
        if_true={vi="cmd.exe"},
        if_false={vi="sh"}
      }
    },
    {
      full_name='shellcmdflag', abbreviation='shcf',
      type='string', scope={'global'},
      secure=true,
      vi_def=true,
      varname='p_shcf',
      defaults={
        condition='WIN32',
        if_true={vi="/c"},
        if_false={vi="-c"}
      }
    },
    {
      full_name='shellpipe', abbreviation='sp',
      type='string', scope={'global'},
      secure=true,
      vi_def=true,
      varname='p_sp',
      defaults={
        condition='UNIX',
        if_true={vi="| tee"},
        if_false={vi=">"},
      }
    },
    {
      full_name='shellquote', abbreviation='shq',
      type='string', scope={'global'},
      secure=true,
      vi_def=true,
      varname='p_shq',
      defaults={if_true={vi=""}}
    },
    {
      full_name='shellredir', abbreviation='srr',
      type='string', scope={'global'},
      secure=true,
      vi_def=true,
      varname='p_srr',
      defaults={
        condition='WIN32',
        if_true={vi=">%s 2>&1"},
        if_false={vi=">"}
      }
    },
    {
      full_name='shellslash', abbreviation='ssl',
      type='bool', scope={'global'},
      vi_def=true,
      varname='p_ssl',
      enable_if='BACKSLASH_IN_FILENAME',
      defaults={if_true={vi=false}}
    },
    {
      full_name='shelltemp', abbreviation='stmp',
      type='bool', scope={'global'},
      varname='p_stmp',
      defaults={if_true={vi=false, vim=true}}
    },
    {
      full_name='shellxquote', abbreviation='sxq',
      type='string', scope={'global'},
      secure=true,
      vi_def=true,
      varname='p_sxq',
      defaults={if_true={vi=""}}
    },
    {
      full_name='shellxescape', abbreviation='sxe',
      type='string', scope={'global'},
      secure=true,
      vi_def=true,
      varname='p_sxe',
      defaults={if_true={vi=""}}
    },
    {
      full_name='shiftround', abbreviation='sr',
      type='bool', scope={'global'},
      vi_def=true,
      vim=true,
      varname='p_sr',
      defaults={if_true={vi=false}}
    },
    {
      full_name='shiftwidth', abbreviation='sw',
      type='number', scope={'buffer'},
      vi_def=true,
      varname='p_sw',
      defaults={if_true={vi=8}}
    },
    {
      full_name='shortmess', abbreviation='shm',
      type='string', list='flags', scope={'global'},
      vim=true,
      varname='p_shm',
      defaults={if_true={vi="", vim="filnxtToO"}}
    },
    {
      full_name='showbreak', abbreviation='sbr',
      type='string', scope={'global'},
      vi_def=true,
      redraw={'all_windows'},
      varname='p_sbr',
      defaults={if_true={vi=""}}
    },
    {
      full_name='showcmd', abbreviation='sc',
      type='bool', scope={'global'},
      vim=true,
      varname='p_sc',
      defaults={if_true={vi=false, vim=true}}
    },
    {
      full_name='showfulltag', abbreviation='sft',
      type='bool', scope={'global'},
      vi_def=true,
      varname='p_sft',
      defaults={if_true={vi=false}}
    },
    {
      full_name='showmatch', abbreviation='sm',
      type='bool', scope={'global'},
      vi_def=true,
      varname='p_sm',
      defaults={if_true={vi=false}}
    },
    {
      full_name='showmode', abbreviation='smd',
      type='bool', scope={'global'},
      vim=true,
      varname='p_smd',
      defaults={if_true={vi=false, vim=true}}
    },
    {
      full_name='showtabline', abbreviation='stal',
      type='number', scope={'global'},
      vi_def=true,
      redraw={'all_windows'},
      varname='p_stal',
      defaults={if_true={vi=1}}
    },
    {
      full_name='sidescroll', abbreviation='ss',
      type='number', scope={'global'},
      vi_def=true,
      varname='p_ss',
      defaults={if_true={vi=0}}
    },
    {
      full_name='sidescrolloff', abbreviation='siso',
      type='number', scope={'global'},
      vi_def=true,
      vim=true,
      redraw={'current_buffer'},
      varname='p_siso',
      defaults={if_true={vi=0}}
    },
    {
      full_name='signcolumn', abbreviation='scl',
      type='string', scope={'window'},
      vi_def=true,
      alloced=true,
      redraw={'current_window'},
      defaults={if_true={vi="auto"}}
    },
    {
      full_name='smartcase', abbreviation='scs',
      type='bool', scope={'global'},
      vi_def=true,
      vim=true,
      varname='p_scs',
      defaults={if_true={vi=false}}
    },
    {
      full_name='smartindent', abbreviation='si',
      type='bool', scope={'buffer'},
      vi_def=true,
      vim=true,
      varname='p_si',
      defaults={if_true={vi=false}}
    },
    {
      full_name='smarttab', abbreviation='sta',
      type='bool', scope={'global'},
      vim=true,
      varname='p_sta',
      defaults={if_true={vi=false, vim=true}}
    },
    {
      full_name='softtabstop', abbreviation='sts',
      type='number', scope={'buffer'},
      vi_def=true,
      vim=true,
      varname='p_sts',
      defaults={if_true={vi=0}}
    },
    {
      full_name='spell',
      type='bool', scope={'window'},
      vi_def=true,
      redraw={'current_window'},
      defaults={if_true={vi=false}}
    },
    {
      full_name='spellcapcheck', abbreviation='spc',
      type='string', scope={'buffer'},
      vi_def=true,
      alloced=true,
      redraw={'current_buffer'},
      varname='p_spc',
      defaults={if_true={vi="[.?!]\\_[\\])'\"	 ]\\+"}}
    },
    {
      full_name='spellfile', abbreviation='spf',
      type='string', list='onecomma', scope={'buffer'},
      secure=true,
      vi_def=true,
      alloced=true,
      expand=true,
      varname='p_spf',
      defaults={if_true={vi=""}}
    },
    {
      full_name='spelllang', abbreviation='spl',
      type='string', list='onecomma', scope={'buffer'},
      vi_def=true,
      alloced=true,
      expand=true,
      redraw={'current_buffer'},
      varname='p_spl',
      defaults={if_true={vi="en"}}
    },
    {
      full_name='spellsuggest', abbreviation='sps',
      type='string', list='onecomma', scope={'global'},
      secure=true,
      vi_def=true,
      expand=true,
      varname='p_sps',
      defaults={if_true={vi="best"}}
    },
    {
      full_name='splitbelow', abbreviation='sb',
      type='bool', scope={'global'},
      vi_def=true,
      varname='p_sb',
      defaults={if_true={vi=false}}
    },
    {
      full_name='splitright', abbreviation='spr',
      type='bool', scope={'global'},
      vi_def=true,
      varname='p_spr',
      defaults={if_true={vi=false}}
    },
    {
      full_name='startofline', abbreviation='sol',
      type='bool', scope={'global'},
      vi_def=true,
      vim=true,
      varname='p_sol',
      defaults={if_true={vi=true}}
    },
    {
      full_name='statusline', abbreviation='stl',
      type='string', scope={'global', 'window'},
      vi_def=true,
      alloced=true,
      redraw={'statuslines'},
      varname='p_stl',
      defaults={if_true={vi=""}}
    },
    {
      full_name='suffixes', abbreviation='su',
      type='string', list='onecomma', scope={'global'},
      deny_duplicates=true,
      vi_def=true,
      varname='p_su',
      defaults={if_true={vi=".bak,~,.o,.h,.info,.swp,.obj"}}
    },
    {
      full_name='suffixesadd', abbreviation='sua',
      type='string', list='onecomma', scope={'buffer'},
      deny_duplicates=true,
      vi_def=true,
      alloced=true,
      varname='p_sua',
      defaults={if_true={vi=""}}
    },
    {
      full_name='swapfile', abbreviation='swf',
      type='bool', scope={'buffer'},
      vi_def=true,
      redraw={'statuslines'},
      varname='p_swf',
      defaults={if_true={vi=true}}
    },
    {
      full_name='switchbuf', abbreviation='swb',
      type='string', list='onecomma', scope={'global'},
      deny_duplicates=true,
      vi_def=true,
      varname='p_swb',
      defaults={if_true={vi=""}}
    },
    {
      full_name='synmaxcol', abbreviation='smc',
      type='number', scope={'buffer'},
      vi_def=true,
      redraw={'current_buffer'},
      varname='p_smc',
      defaults={if_true={vi=3000}}
    },
    {
      full_name='syntax', abbreviation='syn',
      type='string', scope={'buffer'},
      noglob=true,
      normal_fname_chars=true,
      vi_def=true,
      alloced=true,
      varname='p_syn',
      defaults={if_true={vi=""}}
    },
    {
      full_name='tabline', abbreviation='tal',
      type='string', scope={'global'},
      vi_def=true,
      redraw={'all_windows'},
      varname='p_tal',
      defaults={if_true={vi=""}}
    },
    {
      full_name='tabpagemax', abbreviation='tpm',
      type='number', scope={'global'},
      vim=true,
      varname='p_tpm',
      defaults={if_true={vi=10, vim=50}}
    },
    {
      full_name='tabstop', abbreviation='ts',
      type='number', scope={'buffer'},
      vi_def=true,
      redraw={'current_buffer'},
      varname='p_ts',
      defaults={if_true={vi=8}}
    },
    {
      full_name='tagbsearch', abbreviation='tbs',
      type='bool', scope={'global'},
      vi_def=true,
      varname='p_tbs',
      defaults={if_true={vi=true}}
    },
    {
      full_name='tagcase', abbreviation='tc',
      type='string', scope={'global', 'buffer'},
      vim=true,
      varname='p_tc',
      defaults={if_true={vi="followic", vim="followic"}}
    },
    {
      full_name='taglength', abbreviation='tl',
      type='number', scope={'global'},
      vi_def=true,
      varname='p_tl',
      defaults={if_true={vi=0}}
    },
    {
      full_name='tagrelative', abbreviation='tr',
      type='bool', scope={'global'},
      vim=true,
      varname='p_tr',
      defaults={if_true={vi=false, vim=true}}
    },
    {
      full_name='tags', abbreviation='tag',
      type='string', list='onecomma', scope={'global', 'buffer'},
      deny_duplicates=true,
      vi_def=true,
      expand=true,
      varname='p_tags',
      defaults={if_true={vi="./tags;,tags"}}
    },
    {
      full_name='tagstack', abbreviation='tgst',
      type='bool', scope={'global'},
      vi_def=true,
      varname='p_tgst',
      defaults={if_true={vi=true}}
    },
    {
      full_name='termbidi', abbreviation='tbidi',
      type='bool', scope={'global'},
      vi_def=true,
      varname='p_tbidi',
      defaults={if_true={vi=false}}
    },
    {
      full_name='termencoding', abbreviation='tenc',
      type='string', scope={'global'},
      vi_def=true,
      redraw={'everything'},
      defaults={if_true={vi=""}}
    },
    {
      full_name='termguicolors', abbreviation='tgc',
      type='bool', scope={'global'},
      vi_def=false,
      redraw={'everything'},
      varname='p_tgc',
      defaults={if_true={vi=false}}
    },
    {
      full_name='terse',
      type='bool', scope={'global'},
      vi_def=true,
      varname='p_terse',
      defaults={if_true={vi=false}}
    },
    {
      full_name='textwidth', abbreviation='tw',
      type='number', scope={'buffer'},
      vi_def=true,
      vim=true,
      redraw={'current_buffer'},
      varname='p_tw',
      defaults={if_true={vi=0}}
    },
    {
      full_name='thesaurus', abbreviation='tsr',
      type='string', list='onecomma', scope={'global', 'buffer'},
      deny_duplicates=true,
      vi_def=true,
      expand=true,
      varname='p_tsr',
      defaults={if_true={vi=""}}
    },
    {
      full_name='tildeop', abbreviation='top',
      type='bool', scope={'global'},
      vi_def=true,
      vim=true,
      varname='p_to',
      defaults={if_true={vi=false}}
    },
    {
      full_name='timeout', abbreviation='to',
      type='bool', scope={'global'},
      vi_def=true,
      varname='p_timeout',
      defaults={if_true={vi=true}}
    },
    {
      full_name='timeoutlen', abbreviation='tm',
      type='number', scope={'global'},
      vi_def=true,
      varname='p_tm',
      defaults={if_true={vi=1000}}
    },
    {
      full_name='title',
      type='bool', scope={'global'},
      vi_def=true,
      varname='p_title',
      defaults={if_true={vi=false}}
    },
    {
      full_name='titlelen',
      type='number', scope={'global'},
      vi_def=true,
      varname='p_titlelen',
      defaults={if_true={vi=85}}
    },
    {
      full_name='titleold',
      type='string', scope={'global'},
      secure=true,
      gettext=true,
      no_mkrc=true,
      vi_def=true,
      varname='p_titleold',
      defaults={if_true={vi=N_("Thanks for flying Vim")}}
    },
    {
      full_name='titlestring',
      type='string', scope={'global'},
      vi_def=true,
      varname='p_titlestring',
      defaults={if_true={vi=""}}
    },
    {
      full_name='ttimeout',
      type='bool', scope={'global'},
      vi_def=true,
      vim=true,
      varname='p_ttimeout',
      defaults={if_true={vi=true}}
    },
    {
      full_name='ttimeoutlen', abbreviation='ttm',
      type='number', scope={'global'},
      vi_def=true,
      varname='p_ttm',
      defaults={if_true={vi=50}}
    },
    {
      full_name='ttyfast', abbreviation='tf',
      type='bool', scope={'global'},
      no_mkrc=true,
      vi_def=true,
      varname='p_force_on',
      defaults={if_true={vi=true}}
    },
    {
      full_name='undodir', abbreviation='udir',
      type='string', list='onecomma', scope={'global'},
      deny_duplicates=true,
      secure=true,
      vi_def=true,
      expand='nodefault',
      varname='p_udir',
      defaults={if_true={vi=''}}
    },
    {
      full_name='undofile', abbreviation='udf',
      type='bool', scope={'buffer'},
      vi_def=true,
      vim=true,
      varname='p_udf',
      defaults={if_true={vi=false}}
    },
    {
      full_name='undolevels', abbreviation='ul',
      type='number', scope={'global', 'buffer'},
      vi_def=true,
      varname='p_ul',
      defaults={if_true={vi=1000}}
    },
    {
      full_name='undoreload', abbreviation='ur',
      type='number', scope={'global'},
      vi_def=true,
      varname='p_ur',
      defaults={if_true={vi=10000}}
    },
    {
      full_name='updatecount', abbreviation='uc',
      type='number', scope={'global'},
      vi_def=true,
      varname='p_uc',
      defaults={if_true={vi=200}}
    },
    {
      full_name='updatetime', abbreviation='ut',
      type='number', scope={'global'},
      vi_def=true,
      varname='p_ut',
      defaults={if_true={vi=4000}}
    },
    {
      full_name='verbose', abbreviation='vbs',
      type='number', scope={'global'},
      vi_def=true,
      varname='p_verbose',
      defaults={if_true={vi=0}}
    },
    {
      full_name='verbosefile', abbreviation='vfile',
      type='string', scope={'global'},
      secure=true,
      vi_def=true,
      expand=true,
      varname='p_vfile',
      defaults={if_true={vi=""}}
    },
    {
      full_name='viewdir', abbreviation='vdir',
      type='string', scope={'global'},
      secure=true,
      vi_def=true,
      expand='nodefault',
      varname='p_vdir',
      defaults={if_true={vi=''}}
    },
    {
      full_name='viewoptions', abbreviation='vop',
      type='string', list='onecomma', scope={'global'},
      deny_duplicates=true,
      vi_def=true,
      varname='p_vop',
      defaults={if_true={vi="folds,options,cursor"}}
    },
    {
      full_name='viminfo', abbreviation='vi',
      type='string', list='onecomma', scope={'global'},
      deny_duplicates=true,
      secure=true,
      varname='p_shada',
      defaults={if_true={vi="", vim="!,'100,<50,s10,h"}}
    },
    {
      full_name='virtualedit', abbreviation='ve',
      type='string', list='onecomma', scope={'global'},
      deny_duplicates=true,
      vi_def=true,
      vim=true,
      redraw={'curswant'},
      varname='p_ve',
      defaults={if_true={vi="", vim=""}}
    },
    {
      full_name='visualbell', abbreviation='vb',
      type='bool', scope={'global'},
      vi_def=true,
      varname='p_vb',
      defaults={if_true={vi=false}}
    },
    {
      full_name='warn',
      type='bool', scope={'global'},
      vi_def=true,
      varname='p_warn',
      defaults={if_true={vi=true}}
    },
    {
      full_name='whichwrap', abbreviation='ww',
      type='string', list='flagscomma', scope={'global'},
      vim=true,
      varname='p_ww',
      defaults={if_true={vi="", vim="b,s"}}
    },
    {
      full_name='wildchar', abbreviation='wc',
      type='number', scope={'global'},
      vim=true,
      varname='p_wc',
      defaults={if_true={vi=imacros('Ctrl_E'), vim=imacros('TAB')}}
    },
    {
      full_name='wildcharm', abbreviation='wcm',
      type='number', scope={'global'},
      vi_def=true,
      varname='p_wcm',
      defaults={if_true={vi=0}}
    },
    {
      full_name='wildignore', abbreviation='wig',
      type='string', list='onecomma', scope={'global'},
      deny_duplicates=true,
      vi_def=true,
      varname='p_wig',
      defaults={if_true={vi=""}}
    },
    {
      full_name='wildignorecase', abbreviation='wic',
      type='bool', scope={'global'},
      vi_def=true,
      varname='p_wic',
      defaults={if_true={vi=false}}
    },
    {
      full_name='wildmenu', abbreviation='wmnu',
      type='bool', scope={'global'},
      vim=true,
      varname='p_wmnu',
      defaults={if_true={vi=false, vim=true}}
    },
    {
      full_name='wildmode', abbreviation='wim',
      type='string', list='onecomma', scope={'global'},
      deny_duplicates=true,
      vim=true,
      varname='p_wim',
      defaults={if_true={vi="", vim="full"}}
    },
    {
      full_name='wildoptions', abbreviation='wop',
      type='string', scope={'global'},
      vi_def=true,
      varname='p_wop',
      defaults={if_true={vi=""}}
    },
    {
      full_name='winaltkeys', abbreviation='wak',
      type='string', scope={'global'},
      vi_def=true,
      varname='p_wak',
      defaults={if_true={vi="menu"}}
    },
    {
      full_name='winhighlight', abbreviation='winhl',
      type='string', scope={'window'},
      vi_def=true,
      alloced=true,
      redraw={'current_window'},
      defaults={if_true={vi=""}}
    },
    {
      full_name='window', abbreviation='wi',
      type='number', scope={'global'},
      vi_def=true,
      varname='p_window',
      defaults={if_true={vi=0}}
    },
    {
      full_name='winheight', abbreviation='wh',
      type='number', scope={'global'},
      vi_def=true,
      varname='p_wh',
      defaults={if_true={vi=1}}
    },
    {
      full_name='winfixheight', abbreviation='wfh',
      type='bool', scope={'window'},
      vi_def=true,
      redraw={'statuslines'},
      defaults={if_true={vi=false}}
    },
    {
      full_name='winfixwidth', abbreviation='wfw',
      type='bool', scope={'window'},
      vi_def=true,
      redraw={'statuslines'},
      defaults={if_true={vi=false}}
    },
    {
      full_name='winminheight', abbreviation='wmh',
      type='number', scope={'global'},
      vi_def=true,
      varname='p_wmh',
      defaults={if_true={vi=1}}
    },
    {
      full_name='winminwidth', abbreviation='wmw',
      type='number', scope={'global'},
      vi_def=true,
      varname='p_wmw',
      defaults={if_true={vi=1}}
    },
    {
      full_name='winwidth', abbreviation='wiw',
      type='number', scope={'global'},
      vi_def=true,
      varname='p_wiw',
      defaults={if_true={vi=20}}
    },
    {
      full_name='wrap',
      type='bool', scope={'window'},
      vi_def=true,
      redraw={'current_window'},
      defaults={if_true={vi=true}}
    },
    {
      full_name='wrapmargin', abbreviation='wm',
      type='number', scope={'buffer'},
      vi_def=true,
      varname='p_wm',
      defaults={if_true={vi=0}}
    },
    {
      full_name='wrapscan', abbreviation='ws',
      type='bool', scope={'global'},
      vi_def=true,
      varname='p_ws',
      defaults={if_true={vi=true}}
    },
    {
      full_name='write',
      type='bool', scope={'global'},
      vi_def=true,
      varname='p_write',
      defaults={if_true={vi=true}}
    },
    {
      full_name='writeany', abbreviation='wa',
      type='bool', scope={'global'},
      vi_def=true,
      varname='p_wa',
      defaults={if_true={vi=false}}
    },
    {
      full_name='writebackup', abbreviation='wb',
      type='bool', scope={'global'},
      vi_def=true,
      vim=true,
      varname='p_wb',
      defaults={if_true={vi=true}}
    },
    {
      full_name='writedelay', abbreviation='wd',
      type='number', scope={'global'},
      vi_def=true,
      varname='p_wd',
      defaults={if_true={vi=0}}
    },
  }
}<|MERGE_RESOLUTION|>--- conflicted
+++ resolved
@@ -575,11 +575,7 @@
       full_name='dictionary', abbreviation='dict',
       type='string', list='onecomma', scope={'global', 'buffer'},
       deny_duplicates=true,
-<<<<<<< HEAD
       normal_dname_chars=true,
-=======
-      normal_fname_chars=true,
->>>>>>> 583b68f5
       vi_def=true,
       expand=true,
       varname='p_dict',
@@ -2455,6 +2451,7 @@
       full_name='thesaurus', abbreviation='tsr',
       type='string', list='onecomma', scope={'global', 'buffer'},
       deny_duplicates=true,
+      normal_dname_chars=true,
       vi_def=true,
       expand=true,
       varname='p_tsr',
